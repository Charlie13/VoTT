# CNTK Video Tagging Tool for Object Detection

This tool provides end to end support for generating datasets and validating object detection models.

### End to End Object Detection Pipeline:
![Pipeline: tag video, export tags to CNTK, train model, run model on a new video, validate model suggestions and fix errors, return to export tags](media/detectioninabox.jpg)

The tool supports the following **features**:

- Computer-assisted tagging and tracking of objects in videos using the [Camshift tracking algorithm](http://opencv.jp/opencv-1.0.0_org/docs/papers/camshift.pdf).
- Exporting tags and assets to CNTK format for training a CNTK object detection model.
- Running and validating a trained CNTK object detection model on new videos to generate stronger models.

## Table of Contents
 - [Installation](#installation)
 - [Tagging a Video](#tagging-a-video)
 - [Reviewing and Improving a CNTK Object Detection Model](#how-to-review-and-improve-a-CNTK-Object-Detection-Model)
 - [Upcoming Features](#upcoming-features)
 - [How to Contribute](#how-to-contribute)

<<<<<<< HEAD
---
## Installation
=======
## Installation 
>>>>>>> 8da13147

### Installing the Video Tagging Tool

 1. Download and extract the app [release package](https://github.com/CatalystCode/CNTK-Object-Detection-Video-Tagging-Tool/releases)

 2. Run the app by launching the "CNTKVideoTagger" executable which will be located inside the unzipped folder.

 ### Installing CNTK with the FRCNN Prerequisites

*Please note that installation of **CNTK and FAST-RCNN dependencies** are **optional for tagging** and are **only required for CNTK model review and training**.*

1. Install [CNTK](https://github.com/Microsoft/CNTK/wiki/Setup-CNTK-on-your-machine) (*Note: currently the tool only supports the full installation method (non pip) of CNTK*).

2. Follow the setup instructions of the [CNTK Fast-RCNN tutorial](https://github.com/Microsoft/CNTK/wiki/Object-Detection-using-Fast-R-CNN#setup) (*Note: Fast-RCNN currently only supports Linux python version 3.4 and not 3.5*).

3. Configure `CNTK-Config.json` (which resides in the '\resources\app' directory of the tagging tool) with the following properties to enable the model review feature:

```json
{
    "cntkPath" : "{CNTK Path default is c:/local/cntk}",
}
```
<<<<<<< HEAD

---
## Tagging a Video

 1. Load an MP4 video file either by dragging it into the app or clicking on and selecting it.

  ![](media/2_load.jpg)

 2. Configure the tagging job and specify the settings in the screenshot below:

    ![](media/3_Job_Configuration.jpg)

=======
 
 
-----------
<a name="taggingjob"></a>

## Tagging a Video 

 1. Load an MP4 video file either by dragging it into the app or clicking on and selecting it.
  
    <img src="https://github.com/CatalystCode/CNTK-Video-Tagging-Tool/blob/master/media/2_load.jpg?raw=true" alt="step 1" height="426" width="695"/>
   
 2. Configure the tagging job and specify the settings in the screenshot below: 
 
    <img src="https://github.com/CatalystCode/CNTK-Video-Tagging-Tool/blob/master/media/3_Job_Configuration.jpg?raw=true" alt="step 2" height="586" width="685"/>
 
>>>>>>> 8da13147
    **Frame Extraction Rate**: number of frames to tag per second of video<br>

    **Tagging Region Type**:  type of bounding box for tagging regions<br>
      - *Rectangle*: tag bounding boxes of any dimension
      - *Square*: tag bounding boxes of auto-fixed dimensions

    **Export Frames Until**: how far into the video the export operation will proceed<br>
      - *Last Tagged Region*: exports frames up until the last frame containing tags
      - *Last Visited Frame*: exports frames up until the last frame that the user explicitly visited
      - *Last Frame*: exports all video frames

    **Output directory**: directory path for exporting training data<br>

    **Model Path**: file path of the trained Fast-RCNN model file (optional)<br>

    **Labels**: labels of the tagged regions (e.g. `Cat`, `Dog`, `Horse`, `Person`)<br>

 3. Tag the video frame by frame
<<<<<<< HEAD

    ![](media/4_Tagging_Job.jpg)

    **Tagging**: click and drag a bounding box around the desired area, then move or resize the region until it fits the object
     - Selected regions appear as red ![red](https://placehold.it/15/f03c15/000000?text=+) and unselected regions will appear as blue ![#1589F0](https://placehold.it/15/1589F0/000000?text=+).
     - Assign a tag to a region by clicking on it and selecting the desired tag from the labeling toolbar at the bottom of the tagging control
     - Click the ![cleartags](media/cleartags.png) button to clear all tags on a given frame

    **Navigation**: users can navigate between video frames by using the ![prev-nxt](media/prev-next.png) buttons, the left/right arrow keys, or the video skip bar
     - Tags are auto-saved each time a frame is changed

    **Tracking**: new regions are tracked by default until a given scene changes.
     - Since the [camshift algorithm](http://opencv.jp/opencv-1.0.0_org/docs/papers/camshift.pdf) has some known limitations, you can disable tracking for certain sets of frames. To toggle tracking *on* and *off* use the file menu setting, or the keyboard shortcut Ctrl/Cmd + T.

=======
 
    <img src="https://github.com/CatalystCode/CNTK-Video-Tagging-Tool/blob/master/media/4_Tagging_Job.jpg?raw=true" alt="step 3" height="586" width="685"/>
    
    **Tagging**: click and drag a bounding box around the desired area, then move or resize the region until it fits the object
     - Selected regions appear as red ![red](https://placehold.it/15/f03c15/000000?text=+) and unselected regions will appear as blue ![#1589F0](https://placehold.it/15/1589F0/000000?text=+).
     - Assign a tag to a region by clicking on it and selecting the desired tag from the labeling toolbar at the bottom of the tagging control
     - Click the ![cleartags](https://github.com/CatalystCode/CNTK-Video-Tagging-Tool/blob/master/media/cleartags.png) button to clear all tags on a given frame  
    
    **Navigation**: users can navigate between video frames by using the ![prev-nxt](https://github.com/CatalystCode/CNTK-Video-Tagging-Tool/blob/master/media/prev-next.png) buttons, the left/right arrow keys, or the video skip bar
     - Tags are auto-saved each time a frame is changed 
    
    **Tracking**: new regions are tracked by default until a given scene changes. 
     - Since the [camshift algorithm](http://opencv.jp/opencv-1.0.0_org/docs/papers/camshift.pdf) has some known limitations, you can disable tracking for certain sets of frames. To toggle tracking *on* and *off* use the file menu setting, or the keyboard shortcut Ctrl/Cmd + T.    
    
>>>>>>> 8da13147
 4. Export video to CNTK Format using Menu or Ctrl/Cmd + E

    *Note on exporting: the tool reserves a random 20% sample of the tagged frames as a test set.*
<<<<<<< HEAD
    ![]( media/5_Export.jpg)


---
## How to Review and Improve a CNTK Object Detection Model
=======
    <img src="https://github.com/CatalystCode/CNTK-Video-Tagging-Tool/blob/master/media/5_Export.jpg?raw=true" alt="Home Page" height="586" width="685"/>

-----------
<a name="review"></a>

## How to Review & Improve a CNTK Object Detection Model
>>>>>>> 8da13147

 1. Train model with [Object Detection using FastRCNN](https://github.com/Microsoft/CNTK/wiki/Object-Detection-using-Fast-R-CNN#train-on-your-own-data)<br> *Note: the data is already in CNTK format, so you do not have to run `C1_DrawBboxesOnImages.py` or `C2_AssignLabelsToBboxes.py`*
 2. Load a new video that the model has not been trained on
 3. Configure the tagging job specifying the following preferences
 4. Apply model to new video using Ctrl/Cmd + R
 5. When the model finishes processing, validate tags, re-export and retrain it
 6. Repeat step 1 on new videos until the model performance is satisfactory

<<<<<<< HEAD
---
## Upcoming Features
=======
-----------
<a name="upcoming"></a>

## Upcoming Features 
>>>>>>> 8da13147

- Image directory tagging support
- Tagging project management

<<<<<<< HEAD
---
=======
-----------
<a name="contribute"></a> 

>>>>>>> 8da13147
## How to Contribute

You are welcome to send us any bugs you may find, suggestions, or any other comments.

Before sending anything, please go over the repository issues list, just to make sure that it isn't already there.

You are more than welcome to fork this repository and send us a pull request if you feel that what you've done should be included.<|MERGE_RESOLUTION|>--- conflicted
+++ resolved
@@ -18,12 +18,8 @@
  - [Upcoming Features](#upcoming-features)
  - [How to Contribute](#how-to-contribute)
 
-<<<<<<< HEAD
 ---
 ## Installation
-=======
-## Installation 
->>>>>>> 8da13147
 
 ### Installing the Video Tagging Tool
 
@@ -46,9 +42,6 @@
     "cntkPath" : "{CNTK Path default is c:/local/cntk}",
 }
 ```
-<<<<<<< HEAD
-
----
 ## Tagging a Video
 
  1. Load an MP4 video file either by dragging it into the app or clicking on and selecting it.
@@ -59,23 +52,6 @@
 
     ![](media/3_Job_Configuration.jpg)
 
-=======
- 
- 
------------
-<a name="taggingjob"></a>
-
-## Tagging a Video 
-
- 1. Load an MP4 video file either by dragging it into the app or clicking on and selecting it.
-  
-    <img src="https://github.com/CatalystCode/CNTK-Video-Tagging-Tool/blob/master/media/2_load.jpg?raw=true" alt="step 1" height="426" width="695"/>
-   
- 2. Configure the tagging job and specify the settings in the screenshot below: 
- 
-    <img src="https://github.com/CatalystCode/CNTK-Video-Tagging-Tool/blob/master/media/3_Job_Configuration.jpg?raw=true" alt="step 2" height="586" width="685"/>
- 
->>>>>>> 8da13147
     **Frame Extraction Rate**: number of frames to tag per second of video<br>
 
     **Tagging Region Type**:  type of bounding box for tagging regions<br>
@@ -94,8 +70,7 @@
     **Labels**: labels of the tagged regions (e.g. `Cat`, `Dog`, `Horse`, `Person`)<br>
 
  3. Tag the video frame by frame
-<<<<<<< HEAD
-
+ 
     ![](media/4_Tagging_Job.jpg)
 
     **Tagging**: click and drag a bounding box around the desired area, then move or resize the region until it fits the object
@@ -109,39 +84,16 @@
     **Tracking**: new regions are tracked by default until a given scene changes.
      - Since the [camshift algorithm](http://opencv.jp/opencv-1.0.0_org/docs/papers/camshift.pdf) has some known limitations, you can disable tracking for certain sets of frames. To toggle tracking *on* and *off* use the file menu setting, or the keyboard shortcut Ctrl/Cmd + T.
 
-=======
- 
-    <img src="https://github.com/CatalystCode/CNTK-Video-Tagging-Tool/blob/master/media/4_Tagging_Job.jpg?raw=true" alt="step 3" height="586" width="685"/>
-    
-    **Tagging**: click and drag a bounding box around the desired area, then move or resize the region until it fits the object
-     - Selected regions appear as red ![red](https://placehold.it/15/f03c15/000000?text=+) and unselected regions will appear as blue ![#1589F0](https://placehold.it/15/1589F0/000000?text=+).
-     - Assign a tag to a region by clicking on it and selecting the desired tag from the labeling toolbar at the bottom of the tagging control
-     - Click the ![cleartags](https://github.com/CatalystCode/CNTK-Video-Tagging-Tool/blob/master/media/cleartags.png) button to clear all tags on a given frame  
-    
-    **Navigation**: users can navigate between video frames by using the ![prev-nxt](https://github.com/CatalystCode/CNTK-Video-Tagging-Tool/blob/master/media/prev-next.png) buttons, the left/right arrow keys, or the video skip bar
-     - Tags are auto-saved each time a frame is changed 
-    
-    **Tracking**: new regions are tracked by default until a given scene changes. 
-     - Since the [camshift algorithm](http://opencv.jp/opencv-1.0.0_org/docs/papers/camshift.pdf) has some known limitations, you can disable tracking for certain sets of frames. To toggle tracking *on* and *off* use the file menu setting, or the keyboard shortcut Ctrl/Cmd + T.    
-    
->>>>>>> 8da13147
+
  4. Export video to CNTK Format using Menu or Ctrl/Cmd + E
 
     *Note on exporting: the tool reserves a random 20% sample of the tagged frames as a test set.*
-<<<<<<< HEAD
+
     ![]( media/5_Export.jpg)
 
 
 ---
 ## How to Review and Improve a CNTK Object Detection Model
-=======
-    <img src="https://github.com/CatalystCode/CNTK-Video-Tagging-Tool/blob/master/media/5_Export.jpg?raw=true" alt="Home Page" height="586" width="685"/>
-
------------
-<a name="review"></a>
-
-## How to Review & Improve a CNTK Object Detection Model
->>>>>>> 8da13147
 
  1. Train model with [Object Detection using FastRCNN](https://github.com/Microsoft/CNTK/wiki/Object-Detection-using-Fast-R-CNN#train-on-your-own-data)<br> *Note: the data is already in CNTK format, so you do not have to run `C1_DrawBboxesOnImages.py` or `C2_AssignLabelsToBboxes.py`*
  2. Load a new video that the model has not been trained on
@@ -150,26 +102,15 @@
  5. When the model finishes processing, validate tags, re-export and retrain it
  6. Repeat step 1 on new videos until the model performance is satisfactory
 
-<<<<<<< HEAD
----
-## Upcoming Features
-=======
------------
 <a name="upcoming"></a>
-
 ## Upcoming Features 
->>>>>>> 8da13147
 
 - Image directory tagging support
 - Tagging project management
 
-<<<<<<< HEAD
----
-=======
 -----------
 <a name="contribute"></a> 
 
->>>>>>> 8da13147
 ## How to Contribute
 
 You are welcome to send us any bugs you may find, suggestions, or any other comments.
